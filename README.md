--- conflicted
+++ resolved
@@ -1,125 +1,3 @@
-<<<<<<< HEAD
-# 🔋 ELEVATE
-
-> **Electric Vehicle Rider Network Platform**
-
-[![Python](https://img.shields.io/badge/Python-3.7+-blue.svg)](https://www.python.org/)
-[![PyTorch](https://img.shields.io/badge/PyTorch-1.9+-ee4c2c.svg)](https://pytorch.org/)
-[![License: MIT](https://img.shields.io/badge/License-MIT-yellow.svg)](https://opensource.org/licenses/MIT)
-
-ELEVATE is a sophisticated recommendation system designed to connect electric motorcycle enthusiasts based on their riding preferences, experience levels, and geographic proximity. Focusing on the RapteeHV electric motorcycle community, this platform uses graph neural networks to create meaningful rider connections.
-
-## ✨ Features
-
-- **Smart Rider Matching:** Connects riders based on multiple attributes including location, riding style, experience, and interests
-- **Location-Centric Matching:** Prioritizes connections between riders in the same area or region
-- **Interactive Visualizations:** Explore rider networks and embedding spaces with intuitive plotly visualizations
-- **Conversation Starters:** Generates personalized ice-breakers to help initiate discussions between matched riders
-- **JSON API Support:** Flexible match results in JSON format for integration with mobile apps and web services
-
-## 🛠️ Technology Stack
-
-- **Python:** Core language for algorithm implementation
-- **PyTorch:** Deep learning framework for neural network implementation
-- **PyTorch Geometric:** Extension for graph neural networks
-
-## 📁 Project Structure
-
-```
-ELEVATE/
-│
-├── data/
-│   └── users.py           # User data and profile information
-│
-├── modelWrappers/
-│   ├── gnn.py             # Graph Neural Network implementation
-│   └── similarity.py      # Similarity calculation and matching engine
-│
-├── utils/
-│   ├── processor.py       # Data processing utilities 
-│   └── visualization.py   # Data visualization functions
-│
-├── config.py              # Configuration settings
-└── main.py                # Main application entry point
-```
-
-## 🔄 How It Works
-
-1. **Data Processing:** User profiles are converted into feature vectors representing riding preferences
-2. **Graph Construction:** A graph network is created where riders are nodes and similarities form edges
-3. **Neural Network Learning:** A GNN learns optimal embeddings for users based on their attributes
-4. **Match Generation:** Similar riders are identified through embedding space proximity
-5. **Visualization:** Network graphs and embedding spaces showcase community clusters
-
-## 👤 User Attributes
-
-The platform analyzes several key attributes:
-
-- **Riding Experience:** Years of riding experience
-- **EV Model:** Specific RapteeHV model (Standard, City Edition, Pro, Touring, Adventure)
-- **Location:** City/region for proximity matching
-- **Riding Style:** Preferences like commuting, sport riding, touring, etc.
-- **Interests:** Personal interests beyond riding
-- **Performance Mode:** Preferred motorcycle performance setting
-- **Group Memberships:** Existing rider group affiliations
-- **Favorite Routes:** Preferred riding paths
-- **Usage Statistics:** Distance traveled, energy savings, carbon offset
-
-## 📥 Installation
-
-```bash
-# Clone the repository
-git clone https://github.com/yourusername/ELEVATE.git
-cd ELEVATE
-
-# Install dependencies
-pip install torch torch-geometric plotly networkx numpy pandas
-
-# Run the application
-python main.py
-```
-
-## 🚀 Usage Examples
-
-### Finding Matches for a Specific User
-
-```python
-# Get matches for user5 (Vikram Singh)
-json_result = get_matches_json(
-    "Vikram Singh", 
-    "user5", 
-    users, 
-    user_embeddings, 
-    similarity_engine, 
-    max_recommendations=5
-)
-```
-
-### Visualizing the Network
-
-```python
-# Generate network visualization
-visualize_user_graph(G, user_to_idx, "RapteeHV Riders Network")
-
-# Show user clusters based on embeddings
-visualize_user_clusters(user_embeddings, users, "Rider Community Segments")
-
-# Visualize matches for a specific user
-visualize_match_results(user, matches, match_explanations)
-```
-
-## 🔮 Future Developments
-
-- **Real-time Geolocation:** Incorporate live rider positions for immediate meetup suggestions
-- **Ride Planning:** Collaborative route creation and planning features
-- **Event Recommendations:** Suggest gatherings based on rider clusters and interests
-- **Mobile App Integration:** Native mobile interfaces for Android and iOS
-- **Charging Station Data:** Incorporate charging network information for group ride planning
-
-## 📄 License
-
-This project is licensed under the MIT License - see the LICENSE file for details.
-=======
 # **ELEVATE Repository Technical Run Book and Documentation**  
 
 ## **Project Overview**  
@@ -356,5 +234,4 @@
 
 By leveraging **open-source mapping, AI, and Firebase**, it aims to create a **seamless** and **engaging** experience for motorcycle enthusiasts worldwide.  
 
-For further details, **explore the source code** and its **internal documentation**. 🚀  
->>>>>>> 40d89ce5
+For further details, **explore the source code** and its **internal documentation**. 🚀  